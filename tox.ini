[tox]
envlist = py36-nosubset-lm3, py36-xarray, py36-bottleneck, py37, py37-windows, py38-doctest, py38-anaconda, py38-macOS, black, docs
requires = pip >= 20.0
opts = -v

[travis]
python =
<<<<<<< HEAD
=======
    3.8: py38-doctest
    3.8: py38-anaconda
    3.8: py38-macOS
    3.7: py37
    3.7: py37-windows
    3.6: py36-nosubset-lm3
    3.6: py36-bottleneck
    3.6: py36-xarray
>>>>>>> a9405bd3
    3.6: black
    3.6: docs

[testenv:black]
skip_install = True
extras =
deps =
    flake8
    black
    pydocstyle
    pylint
commands =
    pydocstyle --convention=numpy xclim
    flake8 xclim tests
    black --check --target-version py36 xclim tests
    pylint --rcfile=setup.cfg --exit-zero xclim

[testenv:docs]
extras = docs
deps =
commands =
    make --directory=docs clean html
whitelist_externals =
    make

<<<<<<< HEAD
[testenv:doctests]
deps =
    mypy
    pylint
    pytest
    xdoctest
setenv = PYTEST_ADDOPTS = "--color=yes"
commands =
    - mypy xclim
    pylint --rcfile=setup.cfg --exit-zero xclim
    pytest --rootdir tests/ --xdoctest xclim
=======
[testenv:py36-nosubset-lm3]
extras = dev
>>>>>>> a9405bd3

[testenv]
setenv =
    HOME = {envtmpdir}
    PYTEST_ADDOPTS = "--color=yes"
    PYTHONPATH = {toxinidir}
    COV_CORE_SOURCE=
passenv = CI TRAVIS TRAVIS_* LD_LIBRARY_PATH
extras =
    dev
    !nosubset: gis
install_command = python -m pip install --no-user {opts} {packages}
download = True
deps =
; If you want to make tox run the tests with the same versions, create a
; requirements.txt with the pinned versions and uncomment the following line:
    coveralls
    pytest-cov
    pip
    setuptools
    bottleneck: hypothesis
commands =
<<<<<<< HEAD
    xarray: pip install git+https://github.com/pydata/xarray.git@master#egg=xarray
    xarray: pip install git+https://github.com/Unidata/cftime.git@master#egg=cftime
    bottleneck: pip install git+https://github.com/pydata/bottleneck.git@master#egg=bottleneck
    lm3: pip install git+https://github.com/OpenHydrology/lmoments3.git@develop#egg=lmoments3
=======
    py36-xarray: pip install git+https://github.com/pydata/xarray.git@master#egg=xarray
    py36-xarray: pip install git+https://github.com/Unidata/cftime.git@master#egg=cftime
    py36-bottleneck: pip install hypothesis
    py36-bottleneck: pip install git+https://github.com/pydata/bottleneck.git@master#egg=bottleneck
    py36-nosubset-lm3: pip install git+https://github.com/OpenHydrology/lmoments3.git@develop#egg=lmoments3
    doctest: pytest --rootdir tests/ --xdoctest xclim
>>>>>>> a9405bd3
    pytest --cov xclim --basetemp={envtmpdir}
    - coveralls<|MERGE_RESOLUTION|>--- conflicted
+++ resolved
@@ -5,19 +5,9 @@
 
 [travis]
 python =
-<<<<<<< HEAD
-=======
-    3.8: py38-doctest
-    3.8: py38-anaconda
-    3.8: py38-macOS
-    3.7: py37
-    3.7: py37-windows
-    3.6: py36-nosubset-lm3
-    3.6: py36-bottleneck
-    3.6: py36-xarray
->>>>>>> a9405bd3
     3.6: black
     3.6: docs
+    3.6: doctests
 
 [testenv:black]
 skip_install = True
@@ -41,7 +31,9 @@
 whitelist_externals =
     make
 
-<<<<<<< HEAD
+[testenv:py36-nosubset-lm3]
+extras = dev
+
 [testenv:doctests]
 deps =
     mypy
@@ -53,10 +45,6 @@
     - mypy xclim
     pylint --rcfile=setup.cfg --exit-zero xclim
     pytest --rootdir tests/ --xdoctest xclim
-=======
-[testenv:py36-nosubset-lm3]
-extras = dev
->>>>>>> a9405bd3
 
 [testenv]
 setenv =
@@ -79,18 +67,10 @@
     setuptools
     bottleneck: hypothesis
 commands =
-<<<<<<< HEAD
     xarray: pip install git+https://github.com/pydata/xarray.git@master#egg=xarray
     xarray: pip install git+https://github.com/Unidata/cftime.git@master#egg=cftime
     bottleneck: pip install git+https://github.com/pydata/bottleneck.git@master#egg=bottleneck
     lm3: pip install git+https://github.com/OpenHydrology/lmoments3.git@develop#egg=lmoments3
-=======
-    py36-xarray: pip install git+https://github.com/pydata/xarray.git@master#egg=xarray
-    py36-xarray: pip install git+https://github.com/Unidata/cftime.git@master#egg=cftime
-    py36-bottleneck: pip install hypothesis
-    py36-bottleneck: pip install git+https://github.com/pydata/bottleneck.git@master#egg=bottleneck
-    py36-nosubset-lm3: pip install git+https://github.com/OpenHydrology/lmoments3.git@develop#egg=lmoments3
     doctest: pytest --rootdir tests/ --xdoctest xclim
->>>>>>> a9405bd3
     pytest --cov xclim --basetemp={envtmpdir}
     - coveralls