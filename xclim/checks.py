import datetime as dt
from functools import wraps
from warnings import warn

import numpy as np
import pandas as pd


# Dev notes
# ---------
#
# I suggest we use `check` for weak checking, and `assert` for strong checking.
# Weak checking would log problems in a log, while strong checking would raise an error.
#
# `functools.wraps` is used to copy the docstring and the function's original name from the source
# function to the decorated function. This allows sphinx to correctly find and document functions.


# TODO: Implement pandas infer_freq in xarray with CFTimeIndex.

def check_valid(var, key, expected):
    r"""Check that a variable's attribute has the expected value. Warn user otherwise."""
    att = getattr(var, key, None)
    if att is None:
        e = 'Variable does not have a `{}` attribute.'.format(key)
        warn(e)
    elif att != expected:
        e = 'Variable has a non-conforming {}. Got `{}`, expected `{}`'.format(key, att, expected)
        warn(e)


def assert_daily(var):
    r"""Assert that the series is daily and monotonic (no jumps in time index).

    A ValueError is raised otherwise."""
    t0, t1 = var.time[:2]

    # This won't work for non-standard calendars. Needs to be implemented in xarray.
    if pd.infer_freq(var.time.to_pandas()) != 'D':
        raise ValueError("time series is not recognized as daily.")

    # Check that the first time step is one day.
    if np.timedelta64(dt.timedelta(days=1)) != (t1 - t0).data:
        raise ValueError("time series is not daily.")

    # Check that the series has the same time step throughout
    if not var.time.to_pandas().is_monotonic_increasing:
        raise ValueError("time index is not monotonically increasing.")


def check_valid_temperature(var, units):
    r"""Check that variable is a temperature."""
    check_valid(var, 'standard_name', 'air_temperature')
    check_valid(var, 'units', units)
    assert_daily(var)


def check_valid_discharge(var):
    r"""Check that the variable is a discharge."""
    #
    check_valid(var, 'standard_name', 'water_volume_transport_in_river_channel')
    check_valid(var, 'units', 'm3 s-1')


<<<<<<< HEAD
=======
def valid_daily_min_temperature(comp, units='K'):
    r"""Decorator to check that a computation runs on a valid temperature dataset."""

    @wraps(comp)
    def func(tasmin, *args, **kwds):
        check_valid_temperature(tasmin, units)
        check_valid(tasmin, 'cell_methods', 'time: minimum within days')
        return comp(tasmin, **kwds)

    return func


def valid_daily_mean_temperature(comp, units='K'):
    r"""Decorator to check that a computation runs on a valid temperature dataset."""

    @wraps(comp)
    def func(tas, *args, **kwds):
        check_valid_temperature(tas, units)
        check_valid(tas, 'cell_methods', 'time: mean within days')
        return comp(tas, *args, **kwds)

    return func


def valid_daily_max_temperature(comp, units='K'):
    r"""Decorator to check that a computation runs on a valid temperature dataset."""

    @wraps(comp)
    def func(tasmax, *args, **kwds):
        check_valid_temperature(tasmax, units)
        check_valid(tasmax, 'cell_methods', 'time: maximum within days')
        return comp(tasmax, *args, **kwds)

    return func


def valid_daily_max_min_temperature(comp, units='K'):
    r"""Decorator to check that a computation runs on valid min and max temperature datasets."""

    @wraps(comp)
    def func(tasmax, tasmin, **kwds):
        valid_daily_max_temperature(tasmax, units)
        valid_daily_min_temperature(tasmin, units)

        return comp(tasmin, tasmax, **kwds)

    return func


def valid_daily_mean_discharge(comp):
    r"""Decorator to check that a computation runs on valid discharge data."""

    @wraps(comp)
    def func(q, **kwds):
        check_valid_discharge(q)
        return comp(q, **kwds)

    return func


>>>>>>> 575a9759
def valid_missing_data_threshold(comp, threshold=0):
    r"""Check that the relative number of missing data points does not exceed a threshold."""
    # TODO
    pass


def missing_any(da, freq):
    """Return a boolean DataArray indicating whether any group contains missing data."""
    # TODO: Handle cases where the series does not fill an entire month or year.
    return da.isnull().resample(time=freq).any()


def check_is_dataarray(comp):
    r"""Decorator to check that a computation has an instance of xarray.DataArray
     as first argument."""

    @wraps(comp)
    def func(data_array, *args, **kwds):
        import xarray as xr
        assert isinstance(data_array, xr.DataArray)
        return comp(data_array, *args, **kwds)

    return func


<<<<<<< HEAD
# TODO: Define a unit conversion system precipitation [mm h-1, Kg m-2 s-1] metrics.
def convert_pr(da, required_units='mm'):
    raise NotImplementedError
=======
def convert_temp(da, required_units='K'):
    r"""Converts temperature units of xarray.DataArray. Defaults to Kelvin ('K')"""
    if da.units == required_units:
        return da
    elif da.units == 'C' and required_units == 'K':
        return da + 273.15
    elif da.units == 'K' and required_units == 'C':
        return da - 273.15
    else:
        raise AttributeError(da.units)


def missing_any_fill(da, freq):
    """Return a boolean DataArray indicating whether there are missing days in the resampled array.

    Parameters
    ----------
    da : DataArray
      Input array at daily frequency.
    freq : str
      Resampling frequency.

    Returns
    -------
    out : DataArray
      A boolean array set to True if any month or year has missing values.
    """
    c = da.notnull().resample(time=freq).sum(dim='time')
    p = c.indexes['time'].to_period()
    n = (p.end_time - p.start_time).days + 1
    return c != n
>>>>>>> 575a9759
<|MERGE_RESOLUTION|>--- conflicted
+++ resolved
@@ -62,8 +62,6 @@
     check_valid(var, 'units', 'm3 s-1')
 
 
-<<<<<<< HEAD
-=======
 def valid_daily_min_temperature(comp, units='K'):
     r"""Decorator to check that a computation runs on a valid temperature dataset."""
 
@@ -123,18 +121,10 @@
 
     return func
 
-
->>>>>>> 575a9759
 def valid_missing_data_threshold(comp, threshold=0):
     r"""Check that the relative number of missing data points does not exceed a threshold."""
     # TODO
     pass
-
-
-def missing_any(da, freq):
-    """Return a boolean DataArray indicating whether any group contains missing data."""
-    # TODO: Handle cases where the series does not fill an entire month or year.
-    return da.isnull().resample(time=freq).any()
 
 
 def check_is_dataarray(comp):
@@ -150,24 +140,7 @@
     return func
 
 
-<<<<<<< HEAD
-# TODO: Define a unit conversion system precipitation [mm h-1, Kg m-2 s-1] metrics.
-def convert_pr(da, required_units='mm'):
-    raise NotImplementedError
-=======
-def convert_temp(da, required_units='K'):
-    r"""Converts temperature units of xarray.DataArray. Defaults to Kelvin ('K')"""
-    if da.units == required_units:
-        return da
-    elif da.units == 'C' and required_units == 'K':
-        return da + 273.15
-    elif da.units == 'K' and required_units == 'C':
-        return da - 273.15
-    else:
-        raise AttributeError(da.units)
-
-
-def missing_any_fill(da, freq):
+def missing_any(da, freq):
     """Return a boolean DataArray indicating whether there are missing days in the resampled array.
 
     Parameters
@@ -186,4 +159,3 @@
     p = c.indexes['time'].to_period()
     n = (p.end_time - p.start_time).days + 1
     return c != n
->>>>>>> 575a9759
