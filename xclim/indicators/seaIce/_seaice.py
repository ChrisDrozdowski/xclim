"""
Sea ice indicators
------------------
"""
import abc

from xclim import indices
<<<<<<< HEAD
from xclim.core.cfchecks import check_valid
=======
from xclim.core import cfchecks
>>>>>>> cea4e673
from xclim.core.indicator import Indicator2D

__all__ = ["sea_ice_area", "sea_ice_extent"]


class SicArea(Indicator2D):
    """Class for indicators having sea ice concentration and grid cell area inputs."""

<<<<<<< HEAD
    missing = "skip"
=======
    def cfprobe(self, sic, area):
        cfchecks.check_valid(sic, "standard_name", "sea_ice_area_fraction")
>>>>>>> cea4e673

    @staticmethod
    def cfcheck(sic, area):
        check_valid(sic, "standard_name", "sea_ice_area_fraction")
        check_valid(area, "standard_name", "areacello")


sea_ice_extent = SicArea(
    identifier="sea_ice_extent",
    units="m^2",
    standard_name="sea_ice_extent",
    long_name="Sea ice extent",
    description="The sum of ocean areas where sea ice concentration is at least {thresh}.",
    cell_methods="lon: sum lat: sum",
    compute=indices.sea_ice_extent,
)


sea_ice_area = SicArea(
    identifier="sea_ice_area",
    units="m^2",
    standard_name="sea_ice_area",
    long_name="Sea ice area",
    description="The sum of ice-covered areas where sea ice concentration is at least {thresh}.",
    cell_methods="lon: sum lat: sum",
    compute=indices.sea_ice_area,
)<|MERGE_RESOLUTION|>--- conflicted
+++ resolved
@@ -5,11 +5,7 @@
 import abc
 
 from xclim import indices
-<<<<<<< HEAD
-from xclim.core.cfchecks import check_valid
-=======
 from xclim.core import cfchecks
->>>>>>> cea4e673
 from xclim.core.indicator import Indicator2D
 
 __all__ = ["sea_ice_area", "sea_ice_extent"]
@@ -18,17 +14,12 @@
 class SicArea(Indicator2D):
     """Class for indicators having sea ice concentration and grid cell area inputs."""
 
-<<<<<<< HEAD
     missing = "skip"
-=======
-    def cfprobe(self, sic, area):
-        cfchecks.check_valid(sic, "standard_name", "sea_ice_area_fraction")
->>>>>>> cea4e673
 
     @staticmethod
     def cfcheck(sic, area):
-        check_valid(sic, "standard_name", "sea_ice_area_fraction")
-        check_valid(area, "standard_name", "areacello")
+        cfchecks.check_valid(sic, "standard_name", "sea_ice_area_fraction")
+        cfchecks.check_valid(area, "standard_name", "areacello")
 
 
 sea_ice_extent = SicArea(
